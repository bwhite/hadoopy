--- conflicted
+++ resolved
@@ -41,16 +41,6 @@
         # This one works while inside of a running job
         # One of the environmental variables set in a job breaks
         # normal execution, resulting in permission denied on the .pid
-<<<<<<< HEAD
-        out, err = subprocess.Popen('hadoop fs -ls %s' % path, env={},
-                                    shell=True, stdout=subprocess.PIPE,
-                                    stderr=subprocess.PIPE).communicate()
-    except subprocess.CalledProcessError:
-        # This one works otherwise
-        out, err = subprocess.Popen('hadoop fs -ls %s' % path,
-                                    shell=True, stdout=subprocess.PIPE,
-                                    stderr=subprocess.PIPE).communicate()
-=======
         p = subprocess.Popen('hadoop fs -ls %s' % path, env={},
                              shell=True, stdout=subprocess.PIPE,
                              stderr=subprocess.PIPE)
@@ -67,7 +57,6 @@
             raise IOError
     except IOError:
         raise IOError('Ran[%s]: %s' % (path, err))
->>>>>>> e27c6c0a
     found_line = lambda x: re.search('Found [0-9]+ items$', x)
     out = [x.split(' ')[-1] for x in out.split('\n')
            if x and not found_line(x)]
@@ -81,12 +70,6 @@
             # This one works while inside of a running job
             # One of the environmental variables set in a job breaks
             # normal execution, resulting in permission denied on the .pid
-<<<<<<< HEAD
-            subprocess.Popen('hadoop jar %s dumptb %s' % (hstreaming, path),
-                             stdout=fp, stderr=subprocess.PIPE,
-                             env={}, shell=True).wait()
-        except subprocess.CalledProcessError:
-=======
             p = subprocess.Popen('hadoop jar %s dumptb %s' \
                                      % (hstreaming, path),
                                  stdout=fp, stderr=subprocess.PIPE,
@@ -95,7 +78,6 @@
             if not p.returncode:
                 raise IOError
         except IOError:
->>>>>>> e27c6c0a
             # This one works otherwise
             p = subprocess.Popen('hadoop jar %s dumptb %s' \
                                      % (hstreaming, path),
