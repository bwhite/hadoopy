--- conflicted
+++ resolved
@@ -50,13 +50,9 @@
            combiner=False, partitioner=False, files=(), jobconfs=(),
            cmdenvs=(), copy_script=True, hstreaming=None, name=None,
            use_typedbytes=True, use_seqoutput=True, use_autoinput=True,
-<<<<<<< HEAD
            pretend=False, add_python=True, config=None, 
            python_cmd="python", num_mappers=None, num_reducers=None, 
-           **kw):
-=======
-           pretend=False, add_python=True, config=None, script_dir='', **kw):
->>>>>>> eb219315
+           script_dir='',**kw):
     """Run Hadoop given the parameters
 
     Args:
@@ -83,7 +79,6 @@
         pretend: If true, only build the command and return.
         add_python: If true, use 'python script_name.py'
         config: If a string, set the hadoop config path
-<<<<<<< HEAD
         python_cmd: The python command to use. The default is "python".
             Can be used to override the system default python, e.g. 
             python_cmd = "python2.6"
@@ -93,10 +88,8 @@
         num_reducers: The number of reducers to use, i.e. the
             argument given to 'numReduceTasks'. If None, then
             do not specify this argument to hadoop streaming.
-=======
         script_dir: Where the script is relative to working dir, will be
             prefixed to script_path with a / (default '' is current dir)
->>>>>>> eb219315
 
     Returns:
         The hadoop command called.
@@ -196,12 +189,8 @@
     if not pretend:
         print('/\\%s%s Output%s/\\' % ('-' * 10, 'Hadoop', '-' * 10))
         print('hadoopy: Running[%s]' % (' '.join(cmd)))
-<<<<<<< HEAD
         subprocess.check_call(' '.join(cmd),shell=True)
-=======
-        subprocess.check_call(cmd)
         print('\\/%s%s Output%s\\/' % ('-' * 10, 'Hadoop', '-' * 10))
->>>>>>> eb219315
     return ' '.join(cmd)
 
 
