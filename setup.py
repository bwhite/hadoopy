#!/usr/bin/env python
import sys
import re
import subprocess
from distutils.core import setup
from distutils.extension import Extension
import glob
import os

# Only use Cython if it is available, else just use the pre-generated files
try:
    from Cython.Distutils import build_ext
    source_ext = '.pyx'
    cmdclass = {'build_ext': build_ext}
except ImportError:
    source_ext = '.c'
    cmdclass = {}

<<<<<<< HEAD

def get_glibc_version():
    """
    Returns:
        Version as a pair of ints (major, minor) or None
    """
    # TODO: Look into a nicer way to get the version
    try:
        out = subprocess.Popen(['ldd', '--version'],
                               stdout=subprocess.PIPE).communicate()[0]
    except OSError:
        return
    match = re.search('([0-9]+)\.([0-9]+)\.?[0-9]*', out)
    try:
        return map(int, match.groups(1))
    except AttributeError:
        return


def _glob_recursive(glob_path):
    out = []
    for path in glob.glob(glob_path):
        if os.path.isdir(path):
            out += _glob_recursive(path + '/*')
        else:
            out.append(path)
    return out


def _remove_prefix(string, prefix='hadoopy/'):
    if string.startswith(prefix):
        return string[len(prefix):]

=======
import platform
glibc_version = map(int, platform.libc_ver()[1].split('.'))
>>>>>>> b1dbbec0

def _run_pyinstaller_configure():
    """Pyinstaller needs to run this once

    The resulting config is stored in hadoopy/thirdparty which will be copied
    along
    """
    subprocess.call(['python', 'hadoopy/thirdparty/pyinstaller/Configure.py'])

_run_pyinstaller_configure()
glibc_version = get_glibc_version()
tb_extra_args = []
if sys.byteorder != 'little':
    tb_extra_args.append('-D BYTECONVERSION_ISBIGENDIAN')

if glibc_version and (glibc_version[0] == 2 and glibc_version[1] >= 9):
    tb_extra_args.append('-D BYTECONVERSION_HASENDIAN_H')

# Since package_data doesn't handle directories, we find all of the files
thirdparty_paths = map(_remove_prefix, _glob_recursive('hadoopy/thirdparty/*'))
ext_modules = [Extension("_main", ["hadoopy/_main" + source_ext]),
               Extension("_typedbytes", ["hadoopy/_typedbytes" + source_ext],
                         extra_compile_args=tb_extra_args)]
setup(name='hadoopy',
      cmdclass=cmdclass,
      version='0.3.0',
      packages=['hadoopy'],
      package_data={'hadoopy': thirdparty_paths},
      author='Brandyn A. White',
      author_email='bwhite@dappervision.com',
      license='GPL',
      url='https://github.com/bwhite/hadoopy',
      ext_modules=ext_modules)<|MERGE_RESOLUTION|>--- conflicted
+++ resolved
@@ -15,8 +15,6 @@
 except ImportError:
     source_ext = '.c'
     cmdclass = {}
-
-<<<<<<< HEAD
 
 def get_glibc_version():
     """
@@ -50,10 +48,6 @@
     if string.startswith(prefix):
         return string[len(prefix):]
 
-=======
-import platform
-glibc_version = map(int, platform.libc_ver()[1].split('.'))
->>>>>>> b1dbbec0
 
 def _run_pyinstaller_configure():
     """Pyinstaller needs to run this once
